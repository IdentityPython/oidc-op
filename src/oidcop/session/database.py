--- conflicted
+++ resolved
@@ -1,16 +1,22 @@
 import base64
 import logging
-from typing import List, Optional, Union
+from typing import List
+from typing import Optional
+from typing import Union
 
 from oidcmsg.impexp import ImpExp
 from oidcmsg.item import DLDict
 
 from oidcop import rndstr
 from oidcop.constant import DIVIDER
-from oidcop.util import Crypt, lv_pack, lv_unpack
+from oidcop.util import Crypt
+from oidcop.util import lv_pack
+from oidcop.util import lv_unpack
 
 from .grant import Grant
-from .info import ClientSessionInfo, SessionInfo, UserSessionInfo
+from .info import ClientSessionInfo
+from .info import SessionInfo
+from .info import UserSessionInfo
 
 logger = logging.getLogger(__name__)
 
@@ -86,22 +92,18 @@
         try:
             user_info = self.db[uid]
         except KeyError:
-<<<<<<< HEAD
-            raise KeyError("No such UserID")
-=======
             raise KeyError('No such UserID')
         except TypeError:
             raise InconsistentDatabase('Missing session db')
->>>>>>> 50eae15d
         else:
             if user_info is None:
-                raise KeyError("No such UserID")
+                raise KeyError('No such UserID')
 
         if client_id is None:
             return user_info
 
         if client_id not in user_info.subordinate:
-            raise ValueError("No session from that client for that user")
+            raise ValueError('No session from that client for that user')
 
         try:
             skey = self.session_key(uid, client_id)
@@ -113,7 +115,8 @@
             return client_session_info
 
         if grant_id not in client_session_info.subordinate:
-            raise ValueError("No such grant for that user and client")
+            raise ValueError(
+                'No such grant for that user and client')
         else:
             try:
                 skey = self.session_key(uid, client_id, grant_id)
@@ -139,16 +142,14 @@
                             if grant_id in _client_info.subordinate:
                                 try:
                                     self.db.__delitem__(
-                                        self.session_key(uid, client_id, grant_id)
-                                    )
+                                        self.session_key(uid, client_id, grant_id))
                                 except KeyError:
                                     pass
                                 _client_info.subordinate.remove(grant_id)
                         else:
                             for grant_id in _client_info.subordinate:
                                 self.db.__delitem__(
-                                    self.session_key(uid, client_id, grant_id)
-                                )
+                                    self.session_key(uid, client_id, grant_id))
                             _client_info.subordinate = []
 
                         if len(_client_info.subordinate) == 0:
