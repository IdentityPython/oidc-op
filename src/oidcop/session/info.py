<<<<<<< HEAD
import base64
from typing import List, Optional, Tuple

from oidcmsg.impexp import ImpExp

from oidcop import rndstr
from oidcop.constant import DIVIDER
=======
from typing import List
from typing import Optional
from typing import Tuple

from oidcmsg.impexp import ImpExp

>>>>>>> 50eae15d
from oidcop.session.grant import Grant
from oidcop.session.token import SessionToken
from oidcop.token import Crypt
from oidcop.util import lv_pack, lv_unpack


class SessionInfo(ImpExp):
    parameter = {"subordinate": [], "revoked": bool, "type": "", "extra_args": {}}

    def __init__(
        self,
        subordinate: Optional[List[str]] = None,
        revoked: Optional[bool] = False,
        type: Optional[str] = "",
        **kwargs
    ):
        ImpExp.__init__(self)
        self.subordinate = subordinate or []
        self.revoked = revoked
        self.type = type
        self.extra_args = {}

    def add_subordinate(self, value: str) -> "SessionInfo":
        if value not in self.subordinate:
            self.subordinate.append(value)
        return self

    def remove_subordinate(self, value: str) -> "SessionInfo":
        self.subordinate.remove(value)
        return self

    def revoke(self) -> "SessionInfo":
        self.revoked = True
        return self

    def is_revoked(self) -> bool:
        return self.revoked

    def keys(self):
        return self.parameter.keys()


class UserSessionInfo(SessionInfo):
    parameter = SessionInfo.parameter.copy()
    parameter.update(
        {"user_id": "",}
    )

    def __init__(self, **kwargs):
        SessionInfo.__init__(self, **kwargs)
        self.type = "UserSessionInfo"
        self.user_id = kwargs.get("user_id", "")
        self.extra_args = {k: v for k, v in kwargs.items() if k not in self.parameter}


class ClientSessionInfo(SessionInfo):
    parameter = SessionInfo.parameter.copy()
    parameter.update({"client_id": ""})

    def __init__(self, **kwargs):
        SessionInfo.__init__(self, **kwargs)
        self.type = "ClientSessionInfo"
        self.client_id = kwargs.get("client_id", "")
        self.extra_args = {k: v for k, v in kwargs.items() if k not in self.parameter}

    def find_grant_and_token(self, val: str) -> Tuple[Grant, SessionToken]:
        for grant in self.subordinate:
            token = grant.get_token(val)
            if token:
                return grant, token<|MERGE_RESOLUTION|>--- conflicted
+++ resolved
@@ -1,34 +1,22 @@
-<<<<<<< HEAD
-import base64
-from typing import List, Optional, Tuple
-
-from oidcmsg.impexp import ImpExp
-
-from oidcop import rndstr
-from oidcop.constant import DIVIDER
-=======
 from typing import List
 from typing import Optional
 from typing import Tuple
 
 from oidcmsg.impexp import ImpExp
 
->>>>>>> 50eae15d
 from oidcop.session.grant import Grant
 from oidcop.session.token import SessionToken
-from oidcop.token import Crypt
-from oidcop.util import lv_pack, lv_unpack
 
 
 class SessionInfo(ImpExp):
     parameter = {"subordinate": [], "revoked": bool, "type": "", "extra_args": {}}
 
     def __init__(
-        self,
-        subordinate: Optional[List[str]] = None,
-        revoked: Optional[bool] = False,
-        type: Optional[str] = "",
-        **kwargs
+            self,
+            subordinate: Optional[List[str]] = None,
+            revoked: Optional[bool] = False,
+            type: Optional[str] = "",
+            **kwargs
     ):
         ImpExp.__init__(self)
         self.subordinate = subordinate or []
@@ -59,7 +47,7 @@
 class UserSessionInfo(SessionInfo):
     parameter = SessionInfo.parameter.copy()
     parameter.update(
-        {"user_id": "",}
+        {"user_id": "", }
     )
 
     def __init__(self, **kwargs):
