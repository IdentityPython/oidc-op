--- conflicted
+++ resolved
@@ -71,18 +71,7 @@
 
         return module
 
-<<<<<<< HEAD
     def get_default_claims(self, session_id: str, endpoint_context, release_identifier, client_id):
-=======
-    def get_claims_from_request(
-        self,
-        auth_req: dict,
-        claims_release_point: str,
-        scopes: str = None,
-        client_id: str = None,
-    ):
-        _context = self.server_get("endpoint_context")
->>>>>>> 8629ccf3
         # which endpoint module configuration to get the base claims from
         module = self._get_module(release_identifier, endpoint_context)
 
@@ -91,12 +80,6 @@
         else:
             return {}
 
-<<<<<<< HEAD
-=======
-        if not client_id:
-            client_id = auth_req.get("client_id")
-
->>>>>>> 8629ccf3
         # Can there be per client specification of which claims to use.
         if module.kwargs.get("enable_claims_per_client"):
             claims = self._get_client_claims(client_id, release_identifier)
@@ -129,7 +112,6 @@
             if scopes is None:
                 scopes = auth_req.get("scope")
             if scopes:
-<<<<<<< HEAD
                 _scopes = endpoint_context.scopes_handler.filter_scopes(client_id, endpoint_context,
                                                                         scopes)
 
@@ -164,21 +146,11 @@
             scope_claims = self.get_claims_by_scope(_context, secondary_identifier, client_id,
                                                     scopes)
             claims.update(scope_claims)
-=======
-                _claims = _context.scopes_handler.scopes_to_claims(scopes, client_id=client_id)
-                claims.update(_claims)
->>>>>>> 8629ccf3
 
         # Bring in claims specification from the authorization request
         # This only goes for ID Token and user info
         request_claims = self.authorization_request_claims(
-<<<<<<< HEAD
             session_id=session_id, claims_release_point=claims_release_point)
-=======
-            authorization_request=auth_req,
-            claims_release_point=claims_release_point
-        )
->>>>>>> 8629ccf3
 
         # This will add claims that has not be added before and
         # set filters on those claims that also appears in one of the sources
