--- conflicted
+++ resolved
@@ -211,28 +211,19 @@
         scheme_map:
           email:
             - oidcendpoint.user_authn.authn_context.INTERNETPROTOCOLPASSWORD
-<<<<<<< HEAD
 
     # this adds PKCE support as mandatory - disable if needed
-=======
->>>>>>> a29d8280
     add_on:
       pkce:
         function: oidcendpoint.oidc.add_on.pkce.add_pkce_support
         kwargs:
           essential: True
           code_challenge_method:
-<<<<<<< HEAD
+            #plain
             S256
             S384
             S512
 
-=======
-            plain
-            S256
-            S384
-            S512
->>>>>>> a29d8280
 webserver:
   cert: '{}/certs/cert.pem'
   key: '{}/certs/key.pem'
