import os

import pytest
from oidcmsg.oidc import AuthorizationRequest

from oidcop.authn_event import create_authn_event
from oidcop.server import Server

BASEDIR = os.path.abspath(os.path.dirname(__file__))


def full_path(local_file):
    return os.path.join(BASEDIR, local_file)


KEYDEFS = [
    {"type": "RSA", "key": "", "use": ["sig"]},
    {"type": "EC", "crv": "P-256", "use": ["sig"]},
    ]

AREQ = AuthorizationRequest(
    response_type="code",
    client_id="client_1",
    redirect_uri="http://example.com/authz",
    scope=["openid"],
    state="state000",
    nonce="nonce",
    )

AREQ_2 = AuthorizationRequest(
    response_type="code",
    client_id="client_1",
    redirect_uri="http://example.com/authz",
    scope=["openid", "address", "email"],
    state="state000",
    nonce="nonce",
    claims={"id_token": {"nickname": None}},
    )

AREQ_3 = AuthorizationRequest(
    response_type="code",
    client_id="client_1",
    redirect_uri="http://example.com/authz",
    scope=["openid", "address", "email"],
    state="state000",
    nonce="nonce",
    claims={
        "id_token": {"nickname": None},
        "userinfo": {"name": None, "email": None, "email_verified": None},
        },
    )

conf = {
    "issuer": "https://example.com/",
    "template_dir": "template",
    "keys": {"uri_path": "static/jwks.json", "key_defs": KEYDEFS, "read_only": True},
    "endpoint": {
        "authorization_endpoint": {
            "path": "authorization",
            "class": "oidcop.oidc.authorization.Authorization",
            "kwargs": {},
            },
        "token_endpoint": {"path": "token", "class": "oidcop.oidc.token.Token", "kwargs": {}, },
        "userinfo_endpoint": {
            "path": "userinfo",
            "class": "oidcop.oidc.userinfo.UserInfo",
            "kwargs": {},
            },
        "introspection_endpoint": {
            "path": "introspection",
            "class": "oidcop.oauth2.introspection.Introspection",
            "kwargs": {},
            },
        },
    "token_handler_args": {
        "jwks_def": {
            "private_path": "private/token_jwks.json",
            "read_only": False,
            "key_defs": [{"type": "oct", "bytes": "24", "use": ["enc"], "kid": "code"}],
            },
        "code": {"kwargs": {"lifetime": 600}},
        "token": {
            "class": "oidcop.token.jwt_token.JWTToken",
            "kwargs": {
                "lifetime": 3600,
                "add_claims_by_scope": True,
                "aud": ["https://example.org/appl"],
                },
            },
        "refresh": {
            "class": "oidcop.token.jwt_token.JWTToken",
            "kwargs": {"lifetime": 3600, "aud": ["https://example.org/appl"], },
            },
        "id_token": {"class": "oidcop.token.id_token.IDToken", "kwargs": {}},
        },
    "userinfo": {
        "class": "oidcop.user_info.UserInfo",
        "kwargs": {"db_file": full_path("users.json")},
        },
    "claims_interface": {"class": "oidcop.session.claims.ClaimsInterface", "kwargs": {}},
    }

USER_ID = "diana"


class TestEndpoint(object):
    @pytest.fixture(autouse=True)
    def create_idtoken(self):
        server = Server(conf)
        server.endpoint_context.cdb["client_1"] = {
            "client_secret": "hemligtochintekort",
            "redirect_uris": [("https://example.com/cb", None)],
            "client_salt": "salted",
            "token_endpoint_auth_method": "client_secret_post",
            "response_types": ["code", "token", "code id_token", "id_token"],
            "add_claims": {
                "always": {},
                },
            }
        server.endpoint_context.keyjar.add_symmetric(
            "client_1", "hemligtochintekort", ["sig", "enc"]
            )
        self.claims_interface = server.endpoint_context.claims_interface
        self.endpoint_context = server.endpoint_context
        self.session_manager = self.endpoint_context.session_manager
        self.user_id = USER_ID
        self.server = server

    def _create_session(self, auth_req, sub_type="public", sector_identifier=""):
        if sector_identifier:
            authz_req = auth_req.copy()
            authz_req["sector_identifier_uri"] = sector_identifier
        else:
            authz_req = auth_req

        client_id = authz_req["client_id"]
        ae = create_authn_event(self.user_id)
        return self.session_manager.create_session(
            ae, authz_req, self.user_id, client_id=client_id, sub_type=sub_type
            )

    def test_authorization_request_id_token_claims(self):
        claims = self.claims_interface.authorization_request_claims(AREQ, "id_token")
        assert claims == {}

    def test_authorization_request_id_token_claims_2(self):
        claims = self.claims_interface.authorization_request_claims(AREQ_2, "id_token")
        assert claims
        assert set(claims.keys()) == {"nickname"}

    def test_authorization_request_userinfo_claims(self):
        claims = self.claims_interface.authorization_request_claims(AREQ, "userinfo")
        assert claims == {}

    def test_authorization_request_userinfo_claims_2(self):
        claims = self.claims_interface.authorization_request_claims(AREQ_2, "userinfo")
        assert claims == {}

    def test_authorization_request_userinfo_claims_3(self):
        claims = self.claims_interface.authorization_request_claims(AREQ_3, "userinfo")
        assert set(claims.keys()) == {"name", "email", "email_verified"}

<<<<<<< HEAD
    @pytest.mark.parametrize("usage", ["id_token", "userinfo", "introspection", "token"])
=======
    @pytest.mark.parametrize("usage", ["id_token", "userinfo", "introspection", "access_token"])
>>>>>>> 26ad6b18
    def test_get_claims(self, usage):
        session_id = self._create_session(AREQ)
        claims = self.claims_interface.get_claims(session_id, [], usage)
        assert claims == {}

    def test_get_claims_id_token_1(self):
        session_id = self._create_session(AREQ)
        self.session_manager.token_handler["id_token"].kwargs = {
            "base_claims": {"email": None, "email_verified": None}
            }
        claims = self.claims_interface.get_claims(session_id, [], "id_token")
        assert set(claims.keys()) == {"email", "email_verified"}

    def test_get_claims_id_token_2(self):
        session_id = self._create_session(AREQ)
        self.session_manager.token_handler["id_token"].kwargs = {
            "base_claims": {"email": None, "email_verified": None},
            "enable_claims_per_client": True,
            }
        self.endpoint_context.cdb["client_1"]["add_claims"]["always"]["id_token"] = ["name",
                                                                                     "email"]

        claims = self.claims_interface.get_claims(session_id, [], "id_token")
        assert set(claims.keys()) == {"name", "email", "email_verified"}

    def test_get_claims_id_token_3(self):
        session_id = self._create_session(AREQ)
        self.session_manager.token_handler["id_token"].kwargs = {
            "base_claims": {"email": None, "email_verified": None},
            "enable_claims_per_client": True,
            "add_claims_by_scope": True,
            }
        self.endpoint_context.cdb["client_1"]["add_claims"]["always"]["id_token"] = ["name",
                                                                                     "email"]

        claims = self.claims_interface.get_claims(session_id, ["openid", "address"], "id_token")
        assert set(claims.keys()) == {
            "name",
            "email",
            "email_verified",
            "sub",
            "address",
            }

    def test_get_claims_userinfo_3(self):
        _module = self.server.server_get("endpoint", "userinfo")
        session_id = self._create_session(AREQ)
        _module.kwargs = {
            "base_claims": {"email": None, "email_verified": None},
            "enable_claims_per_client": True,
            "add_claims_by_scope": True,
            }
        self.endpoint_context.cdb["client_1"]["add_claims"]["always"]["userinfo"] = ["name",
                                                                                     "email"]

        claims = self.claims_interface.get_claims(session_id, ["openid", "address"], "userinfo")
        assert set(claims.keys()) == {
            "name",
            "email",
            "email_verified",
            "sub",
            "address",
            }

    def test_get_claims_id_token_and_userinfo(self):
        session_id = self._create_session(AREQ)
        self.session_manager.token_handler["id_token"].kwargs = {
            "base_claims": {"email": None, "email_verified": None},
            "enable_claims_per_client": True,
            "add_claims_by_scope": True,
            }
        self.endpoint_context.cdb["client_1"]["add_claims"]["always"]["id_token"] = ["name",
                                                                                     "email"]
        self.endpoint_context.cdb["client_1"]["add_claims"]["always"]["userinfo"] = [
            "phone", "phone_verified"]

        claims = self.claims_interface.get_claims(session_id, ["openid", "address"], "id_token",
                                                  "userinfo")
        assert set(claims.keys()) == {
            "name",
            "email",
            "email_verified",
            "sub",
            "address",
            "phone",
            "phone_verified"
            }

    def test_get_claims_introspection_3(self):
        _module = self.server.server_get("endpoint", "introspection")
        _module.kwargs = {
            "base_claims": {"email": None, "email_verified": None},
            "enable_claims_per_client": True,
            "add_claims_by_scope": True,
            }
        self.endpoint_context.cdb["client_1"]["add_claims"]["always"]["introspection"] = [
            "name",
            "email",
            ]

        session_id = self._create_session(AREQ)
        claims = self.claims_interface.get_claims(
            session_id, ["openid", "address"], "introspection"
            )
        assert set(claims.keys()) == {
            "name",
            "email",
            "email_verified",
            "sub",
            "address",
            }

    def test_get_claims_access_token_3(self):
        _module = self.endpoint_context.session_manager.token_handler["access_token"]
        _module.kwargs = {
            "base_claims": {"email": None, "email_verified": None},
            "enable_claims_per_client": True,
            "add_claims_by_scope": True,
            }
        self.endpoint_context.cdb["client_1"]["add_claims"]["always"]["access_token"] = ["name",
                                                                                         "email"]

        session_id = self._create_session(AREQ)
        claims = self.claims_interface.get_claims(session_id, ["openid", "address"], "access_token")
        assert set(claims.keys()) == {
            "name",
            "email",
            "email_verified",
            "sub",
            "address",
            }

    def test_get_claims_all_usage(self):
        # Make sure everything is reset
        self.session_manager.token_handler["id_token"].kwargs = {}
        self.session_manager.token_handler["access_token"].kwargs = {}

        self.server.server_get("endpoint", "userinfo").kwargs = {}
        self.server.server_get("endpoint", "introspection").kwargs = {}

        session_id = self._create_session(AREQ)
        claims = self.claims_interface.get_claims_all_usage(session_id, ["openid", "address"])
        assert set(claims.keys()) == {
            "id_token",
            "userinfo",
            "introspection",
            "access_token",
            }
        for usage in ["id_token", "userinfo", "introspection", "access_token"]:
            assert claims[usage] == {}

    def test_get_claims_all_usage_2(self):
        # make all different
        self.session_manager.token_handler["id_token"].kwargs = {
            "base_claims": {"email": None, "email_verified": None}
            }

        self.server.server_get("endpoint", "userinfo").kwargs = {
            "enable_claims_per_client": True,
            }
        self.endpoint_context.cdb["client_1"]["add_claims"]["always"]["userinfo"] = ["name",
                                                                                     "email"]

        self.server.server_get("endpoint", "introspection").kwargs = {"add_claims_by_scope": True}

        self.endpoint_context.session_manager.token_handler["access_token"].kwargs = {}

        session_id = self._create_session(AREQ)
        claims = self.claims_interface.get_claims_all_usage(session_id, ["openid", "address"])

        assert set(claims.keys()) == {
            "id_token",
            "userinfo",
            "introspection",
            "access_token",
            }

        assert set(claims["id_token"].keys()) == {"email", "email_verified"}
        assert set(claims["userinfo"].keys()) == {"email", "name"}
        assert set(claims["introspection"].keys()) == {"address", "sub"}
        assert set(claims["access_token"].keys()) == set()

    def test_get_user_claims(self):
        self.session_manager.token_handler["id_token"].kwargs = {
            "base_claims": {"email": None, "email_verified": None}
            }

        self.server.server_get("endpoint", "userinfo").kwargs = {
            "enable_claims_per_client": True,
            }
        self.endpoint_context.cdb["client_1"]["add_claims"]["always"]["userinfo"] = ["name",
                                                                                     "email"]

        self.server.server_get("endpoint", "introspection").kwargs = {"add_claims_by_scope": True}

        self.endpoint_context.session_manager.token_handler["access_token"].kwargs = {}

        session_id = self._create_session(AREQ)
        claims_restriction = self.claims_interface.get_claims_all_usage(session_id,
                                                                        ["openid", "address"])

        _claims = self.claims_interface.get_user_claims(USER_ID, claims_restriction["userinfo"])
        assert _claims == {"name": "Diana Krall", "email": "diana@example.org"}

        _claims = self.claims_interface.get_user_claims(USER_ID, claims_restriction["id_token"])
        assert _claims == {"email_verified": False, "email": "diana@example.org"}

        _claims = self.claims_interface.get_user_claims(
            USER_ID, claims_restriction["introspection"]
            )
        # Note that sub is not a user claim
        assert _claims == {
            "address": {
                "country": "Sweden",
                "locality": "Umeå",
                "postal_code": "SE-90187",
                "street_address": "Umeå Universitet",
                }
            }

        _claims = self.claims_interface.get_user_claims(USER_ID, claims_restriction["access_token"])
        assert _claims == {}<|MERGE_RESOLUTION|>--- conflicted
+++ resolved
@@ -160,11 +160,7 @@
         claims = self.claims_interface.authorization_request_claims(AREQ_3, "userinfo")
         assert set(claims.keys()) == {"name", "email", "email_verified"}
 
-<<<<<<< HEAD
-    @pytest.mark.parametrize("usage", ["id_token", "userinfo", "introspection", "token"])
-=======
     @pytest.mark.parametrize("usage", ["id_token", "userinfo", "introspection", "access_token"])
->>>>>>> 26ad6b18
     def test_get_claims(self, usage):
         session_id = self._create_session(AREQ)
         claims = self.claims_interface.get_claims(session_id, [], usage)
