import io
import json
import os
import secrets
import string

<<<<<<< HEAD
=======
from . import full_path
from oidcop.configure import ASConfiguration
>>>>>>> ce044936
import pytest
import yaml
from oidcmsg.message import Message
from oidcmsg.oauth2 import AuthorizationErrorResponse
from oidcmsg.oidc import AccessTokenRequest
from oidcmsg.oidc import AuthorizationRequest
from oidcmsg.oidc import AuthorizationResponse
from oidcmsg.oidc import TokenErrorResponse

import oidcop.oauth2.introspection
from oidcop.configure import ASConfiguration
from oidcop.configure import OPConfiguration
from oidcop.cookie_handler import CookieHandler
from oidcop.endpoint import Endpoint
from oidcop.oidc.add_on.pkce import CC_METHOD
from oidcop.oidc.add_on.pkce import add_pkce_support
from oidcop.oidc.authorization import Authorization
from oidcop.oidc.token import Token
from oidcop.server import Server

BASECH = string.ascii_letters + string.digits + "-._~"

KEYDEFS = [
    {"type": "RSA", "key": "", "use": ["sig"]}
    # {"type": "EC", "crv": "P-256", "use": ["sig"]}
]

RESPONSE_TYPES_SUPPORTED = [
    ["code"],
    ["token"],
    ["id_token"],
    ["code", "token"],
    ["code", "id_token"],
    ["id_token", "token"],
    ["code", "token", "id_token"],
    ["none"],
]

CAPABILITIES = {
    "subject_types_supported": ["public", "pairwise"],
    "grant_types_supported": [
        "authorization_code",
        "implicit",
        "urn:ietf:params:oauth:grant-type:jwt-bearer",
        "refresh_token",
    ],
}

CLAIMS = {"id_token": {"given_name": {"essential": True}, "nickname": None}}

AUTH_REQ = AuthorizationRequest(
    client_id="client_1",
    redirect_uri="https://example.com/cb",
    scope=["openid"],
    state="STATE",
    response_type="code",
)

TOKEN_REQ = AccessTokenRequest(
    client_id="client_1",
    redirect_uri="https://example.com/cb",
    state="STATE",
    grant_type="authorization_code",
    client_secret="hemligt",
)

AUTH_REQ_DICT = AUTH_REQ.to_dict()

BASEDIR = os.path.abspath(os.path.dirname(__file__))


def full_path(local_file):
    return os.path.join(BASEDIR, local_file)


USERINFO_db = json.loads(open(full_path("users.json")).read())

client_yaml = """
oidc_clients:
  client_1:
    "client_secret": 'hemligt'
    "redirect_uris":
        - ['https://example.com/cb', '']
    "client_salt": "salted"
    'token_endpoint_auth_method': 'client_secret_post'
    'response_types':
        - 'code'
        - 'token'
        - 'code id_token'
        - 'id_token'
        - 'code id_token token'
  client2:
    client_secret: "spraket"
    redirect_uris:
      - ['https://app1.example.net/foo', '']
      - ['https://app2.example.net/bar', '']
    response_types:
      - code
  client3:
    client_secret: '2222222222222222222222222222222222222222'
    redirect_uris:
      - ['https://127.0.0.1:8090/authz_cb/bobcat', '']
    post_logout_redirect_uris:
      - ['https://openidconnect.net/', '']
    response_types:
      - code
"""


@pytest.fixture
def conf():
    return {
        "issuer": "https://example.com/",
        "password": "mycket hemligt zebra",
        "verify_ssl": False,
        "capabilities": CAPABILITIES,
        "keys": {"uri_path": "static/jwks.json", "key_defs": KEYDEFS},
        "endpoint": {
            "authorization": {"path": "{}/authorization", "class": Authorization, "kwargs": {},},
            "token": {
                "path": "{}/token",
                "class": Token,
                "kwargs": {
                    "client_authn_method": [
                        "client_secret_post",
                        "client_secret_basic",
                        "client_secret_jwt",
                        "private_key_jwt",
                    ]
                },
            },
        },
        "authentication": {
            "anon": {
                "acr": "http://www.swamid.se/policy/assurance/al1",
                "class": "oidcop.user_authn.user.NoAuthn",
                "kwargs": {"user": "diana"},
            }
        },
        "template_dir": "template",
        "add_on": {
            "pkce": {
                "function": "oidcop.oidc.add_on.pkce.add_pkce_support",
                "kwargs": {"essential": True},
            }
        },
        "cookie_handler": {
            "class": CookieHandler,
            "kwargs": {
                "sign_key": "ghsNKDDLshZTPn974nOsIGhedULrsqnsGoBFBLwUKuJhE2ch",
                "name": {
                    "session": "oidc_op",
                    "register": "oidc_op_reg",
                    "session_management": "oidc_op_sman",
                },
            },
        },
        "userinfo": {
            "class": "oidcop.user_info.UserInfo",
            "kwargs": {"db_file": full_path("users.json")},
        },
    }


def unreserved(size=64):
    return "".join(secrets.choice(BASECH) for _ in range(size))


def _code_challenge():
    """
    PKCE aka RFC 7636
    """
    # code_verifier: string of length cv_len
    code_verifier = unreserved(64)

    _method = "S256"

    # Pick hash method
    _hash_method = CC_METHOD[_method]
    # base64 encode the hash value
    code_challenge = _hash_method(code_verifier)

    return {
        "code_challenge": code_challenge,
        "code_challenge_method": _method,
        "code_verifier": code_verifier,
    }


def create_server(config):
    server = Server(ASConfiguration(conf=config, base_path=BASEDIR), cwd=BASEDIR)

    endpoint_context = server.endpoint_context
    _clients = yaml.safe_load(io.StringIO(client_yaml))
    endpoint_context.cdb = _clients["oidc_clients"]
    endpoint_context.keyjar.import_jwks(
        endpoint_context.keyjar.export_jwks(True, ""), config["issuer"]
    )
    return server


class TestEndpoint(object):
    @pytest.fixture(autouse=True)
    def create_endpoint(self, conf):
        server = create_server(conf)
        self.session_manager = server.endpoint_context.session_manager
        self.authn_endpoint = server.server_get("endpoint", "authorization")
        self.token_endpoint = server.server_get("endpoint", "token")

    def test_unsupported_code_challenge_methods(self, conf):
        conf["add_on"]["pkce"]["kwargs"]["code_challenge_methods"] = ["dada"]

        with pytest.raises(ValueError) as exc:
            create_server(conf)

        assert exc.value.args[0] == "Unsupported method: dada"

    def test_parse(self):
        _cc_info = _code_challenge()
        _authn_req = AUTH_REQ.copy()
        _authn_req["code_challenge"] = _cc_info["code_challenge"]
        _authn_req["code_challenge_method"] = _cc_info["code_challenge_method"]

        _pr_resp = self.authn_endpoint.parse_request(_authn_req.to_dict())
        resp = self.authn_endpoint.process_request(_pr_resp)

        assert isinstance(resp["response_args"], AuthorizationResponse)

        _token_request = TOKEN_REQ.copy()
        _token_request["code"] = resp["response_args"]["code"]
        _token_request["code_verifier"] = _cc_info["code_verifier"]
        _req = self.token_endpoint.parse_request(_token_request)

        assert isinstance(_req, Message)

    def test_no_code_challenge_method(self):
        _cc_info = _code_challenge()
        _authn_req = AUTH_REQ.copy()
        _authn_req["code_challenge"] = _cc_info["code_challenge"]

        _pr_resp = self.authn_endpoint.parse_request(_authn_req.to_dict())
        resp = self.authn_endpoint.process_request(_pr_resp)

        assert isinstance(resp["response_args"], AuthorizationResponse)

        session_info = self.session_manager.get_session_info_by_token(
            resp["response_args"]["code"], grant=True
        )

        session_info["grant"].authorization_request["code_challenge_method"] = "plain"

        _token_request = TOKEN_REQ.copy()
        _token_request["code"] = resp["response_args"]["code"]
        _token_request["code_verifier"] = _cc_info["code_challenge"]
        _req = self.token_endpoint.parse_request(_token_request)

        assert isinstance(_req, Message)

    def test_no_code_challenge(self):
        _authn_req = AUTH_REQ.copy()

        _pr_resp = self.authn_endpoint.parse_request(_authn_req.to_dict())

        assert isinstance(_pr_resp, AuthorizationErrorResponse)
        assert _pr_resp["error"] == "invalid_request"
        assert _pr_resp["error_description"] == "Missing required code_challenge"

    def test_not_essential(self, conf):
        conf["add_on"]["pkce"]["kwargs"]["essential"] = False
        server = create_server(conf)
        authn_endpoint = server.server_get("endpoint", "authorization")
        token_endpoint = server.server_get("endpoint", "token")
        _authn_req = AUTH_REQ.copy()

        _pr_resp = authn_endpoint.parse_request(_authn_req.to_dict())
        resp = authn_endpoint.process_request(_pr_resp)

        assert isinstance(resp["response_args"], AuthorizationResponse)

        _token_request = TOKEN_REQ.copy()
        _token_request["code"] = resp["response_args"]["code"]
        _req = token_endpoint.parse_request(_token_request)

        assert isinstance(_req, Message)

    def test_essential_per_client(self, conf):
        conf["add_on"]["pkce"]["kwargs"]["essential"] = False
        server = create_server(conf)
        authn_endpoint = server.server_get("endpoint", "authorization")
        token_endpoint = server.server_get("endpoint", "token")
        _authn_req = AUTH_REQ.copy()
        endpoint_context = server.server_get("endpoint_context")
        endpoint_context.cdb[AUTH_REQ["client_id"]]["pkce_essential"] = True

        _pr_resp = authn_endpoint.parse_request(_authn_req.to_dict())

        assert isinstance(_pr_resp, AuthorizationErrorResponse)
        assert _pr_resp["error"] == "invalid_request"
        assert _pr_resp["error_description"] == "Missing required code_challenge"

    def test_not_essential_per_client(self, conf):
        conf["add_on"]["pkce"]["kwargs"]["essential"] = True
        server = create_server(conf)
        authn_endpoint = server.server_get("endpoint", "authorization")
        token_endpoint = server.server_get("endpoint", "token")
        _authn_req = AUTH_REQ.copy()
        endpoint_context = server.server_get("endpoint_context")
        endpoint_context.cdb[AUTH_REQ["client_id"]]["pkce_essential"] = False

        _pr_resp = authn_endpoint.parse_request(_authn_req.to_dict())
        resp = authn_endpoint.process_request(_pr_resp)

        assert isinstance(resp["response_args"], AuthorizationResponse)

        _token_request = TOKEN_REQ.copy()
        _token_request["code"] = resp["response_args"]["code"]
        _req = token_endpoint.parse_request(_token_request)

        assert isinstance(_req, Message)

    def test_unknown_code_challenge_method(self):
        _authn_req = AUTH_REQ.copy()
        _authn_req["code_challenge"] = "aba"
        _authn_req["code_challenge_method"] = "doupa"

        _pr_resp = self.authn_endpoint.parse_request(_authn_req.to_dict())

        assert isinstance(_pr_resp, AuthorizationErrorResponse)
        assert _pr_resp["error"] == "invalid_request"
        assert _pr_resp["error_description"] == "Unsupported code_challenge_method={}".format(
            _authn_req["code_challenge_method"]
        )

    def test_unsupported_code_challenge_method(self, conf):
        conf["add_on"]["pkce"]["kwargs"]["code_challenge_methods"] = ["plain"]
        server = create_server(conf)
        authn_endpoint = server.server_get("endpoint", "authorization")

        _cc_info = _code_challenge()
        _authn_req = AUTH_REQ.copy()
        _authn_req["code_challenge"] = _cc_info["code_challenge"]
        _authn_req["code_challenge_method"] = _cc_info["code_challenge_method"]

        _pr_resp = authn_endpoint.parse_request(_authn_req.to_dict())

        assert isinstance(_pr_resp, AuthorizationErrorResponse)
        assert _pr_resp["error"] == "invalid_request"
        assert _pr_resp["error_description"] == "Unsupported code_challenge_method={}".format(
            _authn_req["code_challenge_method"]
        )

    def test_wrong_code_verifier(self):
        _cc_info = _code_challenge()
        _authn_req = AUTH_REQ.copy()
        _authn_req["code_challenge"] = _cc_info["code_challenge"]
        _authn_req["code_challenge_method"] = _cc_info["code_challenge_method"]

        _pr_resp = self.authn_endpoint.parse_request(_authn_req.to_dict())
        resp = self.authn_endpoint.process_request(_pr_resp)

        _token_request = TOKEN_REQ.copy()
        _token_request["code"] = resp["response_args"]["code"]
        _token_request["code_verifier"] = "aba"
        resp = self.token_endpoint.parse_request(_token_request)

        assert isinstance(resp, TokenErrorResponse)
        assert resp["error"] == "invalid_grant"
        assert resp["error_description"] == "PKCE check failed"

    def test_no_code_verifier(self):
        _cc_info = _code_challenge()
        _authn_req = AUTH_REQ.copy()
        _authn_req["code_challenge"] = _cc_info["code_challenge"]
        _authn_req["code_challenge_method"] = _cc_info["code_challenge_method"]

        _pr_resp = self.authn_endpoint.parse_request(_authn_req.to_dict())
        resp = self.authn_endpoint.process_request(_pr_resp)

        _token_request = TOKEN_REQ.copy()
        _token_request["code"] = resp["response_args"]["code"]
        resp = self.token_endpoint.parse_request(_token_request)

        assert isinstance(resp, TokenErrorResponse)
        assert resp["error"] == "invalid_grant"
        assert resp["error_description"] == "Missing code_verifier"


def test_missing_authz_endpoint():
    conf = {
        "issuer": "https://example.com/",
        "capabilities": CAPABILITIES,
        "keys": {"uri_path": "static/jwks.json", "key_defs": KEYDEFS},
        "endpoint": {
            "introspection": {
                "path": "introspection",
                "class": "oidcop.oauth2.introspection.Introspection",
                "kwargs": {},
            }
        },
    }
    configuration = OPConfiguration(conf, base_path=BASEDIR, domain="127.0.0.1", port=443)
    server = Server(configuration)
    add_pkce_support(server.server_get("endpoints"))

    assert "pkce" not in server.server_get("endpoint_context").args


def test_missing_token_endpoint():
    conf = {
        "issuer": "https://example.com/",
        "capabilities": CAPABILITIES,
        "keys": {"uri_path": "static/jwks.json", "key_defs": KEYDEFS},
        "endpoint": {
            "authorization": {
                "path": "authorization",
                "class": "oidcop.oauth2.authorization.Authorization",
                "kwargs": {},
            },
            "introspection": {
                "path": "introspection",
                "class": "oidcop.oauth2.introspection.Introspection",
                "kwargs": {},
            },
        },
    }
    configuration = OPConfiguration(conf, base_path=BASEDIR, domain="127.0.0.1", port=443)
    server = Server(configuration)
    add_pkce_support(server.server_get("endpoints"))

    assert "pkce" not in server.server_get("endpoint_context").args<|MERGE_RESOLUTION|>--- conflicted
+++ resolved
@@ -4,11 +4,9 @@
 import secrets
 import string
 
-<<<<<<< HEAD
-=======
 from . import full_path
 from oidcop.configure import ASConfiguration
->>>>>>> ce044936
+
 import pytest
 import yaml
 from oidcmsg.message import Message
